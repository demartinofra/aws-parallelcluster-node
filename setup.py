# Copyright 2013-2015 Amazon.com, Inc. or its affiliates. All Rights Reserved.
#
# Licensed under the Apache License, Version 2.0 (the "License"). You may not use this file except in compliance with the
# License. A copy of the License is located at
#
# http://aws.amazon.com/apache2.0/
#
# or in the "LICENSE.txt" file accompanying this file. This file is distributed on an "AS IS" BASIS, WITHOUT WARRANTIES
# OR CONDITIONS OF ANY KIND, express or implied. See the License for the specific language governing permissions and
# limitations under the License.

import os, sys
from setuptools import setup, find_packages

# Utility function to read the README file.
# Used for the long_description.  It's nice, because now 1) we have a top level
# README file and 2) it's easier to type in the README file than to put a raw
# string in below ...


def read(fname):
    return open(os.path.join(os.path.dirname(__file__), fname)).read()


console_scripts = ['sqswatcher = sqswatcher.sqswatcher:main',
                   'nodewatcher = nodewatcher.nodewatcher:main',
                   'jobwatcher = jobwatcher.jobwatcher:main']
<<<<<<< HEAD
version = "2.1.1"
=======
version = "2.2.1"
>>>>>>> efee318e
requires = ['boto3>=1.7.55', 'python-dateutil>=2.6.1']

if sys.version_info[:2] == (2, 6):
    # For python2.6 we have to require argparse since it
    # was not in stdlib until 2.7.
    requires.append('argparse>=1.4')
    requires.append('idna==2.6')
    requires.append('paramiko==2.3.3')
    requires.append('cryptography==2.1.4')  # dependency of paramiko
    requires.append('pycparser==2.18')
else:
    requires.append('paramiko>=2.4.2')

setup(
    name="aws-parallelcluster-node",
    version=version,
    author="Amazon Web Services",
    description="aws-parallelcluster-node provides the scripts for an AWS ParallelCluster node.",
    url="https://github.com/aws/aws-parallelcluster-node",
    license="Apache License 2.0",
    packages=find_packages(),
    install_requires=requires,
    entry_points=dict(console_scripts=console_scripts),
    include_package_data=True,
    zip_safe=False,
    package_data={
        '': ['examples/config'],
    },
    long_description=("aws-parallelcluster-node is the python package installed on the Amazon EC2 instances launched "
                      "as part of AWS ParallelCluster."),
    classifiers=[
        "Development Status :: 5 - Production/Stable",
        "Environment :: Console",
        "Programming Language :: Python",
        "Topic :: Scientific/Engineering",
        "License :: OSI Approved :: Apache Software License",
    ],
)<|MERGE_RESOLUTION|>--- conflicted
+++ resolved
@@ -25,11 +25,7 @@
 console_scripts = ['sqswatcher = sqswatcher.sqswatcher:main',
                    'nodewatcher = nodewatcher.nodewatcher:main',
                    'jobwatcher = jobwatcher.jobwatcher:main']
-<<<<<<< HEAD
 version = "2.1.1"
-=======
-version = "2.2.1"
->>>>>>> efee318e
 requires = ['boto3>=1.7.55', 'python-dateutil>=2.6.1']
 
 if sys.version_info[:2] == (2, 6):
